from __future__ import print_function, division
__version__ = '0.0.1'
import os.path
<<<<<<< HEAD
#import sys
#if sys.version_info.major <= 2:  # InstanceType doesn't exist in Python3
#    from types import InstanceType

=======
import urlparse
import urllib
>>>>>>> b50e7b19
from threading import Thread, RLock

import logging
logger = logging.getLogger('onvif')
logging.basicConfig(level=logging.INFO)
logging.getLogger('zeep.client').setLevel(logging.CRITICAL)

<<<<<<< HEAD
from zeep.client import Client, CachingClient
from zeep.wsse.username import UsernameToken
import zeep.helpers
=======
import suds.sudsobject
from suds.client import Client
from suds.wsse import Security, UsernameToken
from suds.cache import ObjectCache, NoCache
from suds_passworddigest.token import UsernameDigestToken
from suds.bindings import binding
binding.envns = ('SOAP-ENV', 'http://www.w3.org/2003/05/soap-envelope')
>>>>>>> b50e7b19

from onvif.exceptions import ONVIFError
from onvif.definition import SERVICES
#from suds.sax.date import UTC
import datetime as dt
# Ensure methods to raise an ONVIFError Exception
# when some thing was wrong
def safe_func(func):
    def wrapped(*args, **kwargs):
        try:
            return func(*args, **kwargs)
        except Exception as err:
#            print('Ouuups: err =', err, ', func =', func, ', args =', args, ', type(args) =',
#                  type(args), ', kwargs =', kwargs, ', type(kwargs) =', type(kwargs))
            raise ONVIFError(err)
    return wrapped


#class UsernameDigestTokenDtDiff(UsernameDigestToken):
#    '''
#    UsernameDigestToken class, with a time offset parameter that can be adjusted;
#    This allows authentication on cameras without being time synchronized.
#    Please note that using NTP on both end is the recommended solution,
#    this should only be used in "safe" environements.
#    '''
#    def __init__(self, user, passw, dt_diff=None) :
##        Old Style class ... sigh ...
#        UsernameDigestToken.__init__(self, user, passw)
#        self.dt_diff = dt_diff

#    def setcreated(self, *args, **kwargs):
#        dt_adjusted = None
#        if self.dt_diff :
#            dt_adjusted = (self.dt_diff + dt.datetime.utcnow())
#        UsernameToken.setcreated(self, dt=dt_adjusted, *args, **kwargs)
#        self.created = str(UTC(self.created))


class ONVIFService(object):
    '''
    Python Implemention for ONVIF Service.
    Services List:
        DeviceMgmt DeviceIO Event AnalyticsDevice Display Imaging Media
        PTZ Receiver RemoteDiscovery Recording Replay Search Extension

    >>> from onvif import ONVIFService
    >>> device_service = ONVIFService('http://192.168.0.112/onvif/device_service',
    ...                           'admin', 'foscam',
    ...                           '/etc/onvif/wsdl/devicemgmt.wsdl')
    >>> ret = device_service.GetHostname()
    >>> print ret.FromDHCP
    >>> print ret.Name
    >>> device_service.SetHostname(dict(Name='newhostname'))
    >>> ret = device_service.GetSystemDateAndTime()
    >>> print ret.DaylightSavings
    >>> print ret.TimeZone
    >>> dict_ret = device_service.to_dict(ret)
    >>> print dict_ret['TimeZone']

    There are two ways to pass parameter to services methods
    1. Dict
        params = {'Name': 'NewHostName'}
        device_service.SetHostname(params)
    2. Type Instance
        params = device_service.create_type('SetHostname')
        params.Hostname = 'NewHostName'
        device_service.SetHostname(params)
    '''

    @safe_func
    def __init__(self, xaddr, user, passwd, url,
                 encrypt=True, daemon=False, zeep_client=None, no_cache=False,
                 portType=None, dt_diff=None, binding_name=''):
        #print('ONVIFService() ENTER', locals())

        if not os.path.isfile(url):
            raise ONVIFError('%s doesn`t exist!' % url)

        self.url = url
        self.xaddr = xaddr
        wsse = UsernameToken(user, passwd, use_digest=encrypt)
        # Create soap client
        if not zeep_client:
            #print(self.url, self.xaddr)
            ClientType = Client if no_cache else CachingClient
            self.zeep_client = ClientType(wsdl=url, wsse=wsse, strict=False, xml_huge_tree=True)
        else:
            self.zeep_client = zeep_client
        self.ws_client = self.zeep_client.create_service(binding_name, self.xaddr)

        # Set soap header for authentication
        self.user = user
        self.passwd = passwd
        # Indicate wether password digest is needed
        self.encrypt = encrypt

        self.daemon = daemon

        self.dt_diff = dt_diff
#        self.set_wsse()

        # Method to create type instance of service method defined in WSDL
#        print(">>>>>", self.zeep_client.__dict__)
#        print(">>>>>", self.ws_client.__dict__)
        #print(">>>>>", self.zeep_client.type_factory('ns1').__dict__)
        #self.create_type = self.ws_client.factory.create
        self.create_type = lambda x: self.zeep_client.get_element('ns0:' + x)()
        #print('ONVIFService() EXIT')

#    @safe_func
#    def set_wsse(self, user=None, passwd=None):
#        ''' Basic ws-security auth '''
#        if user:
#            self.user = user
#        if passwd:
#            self.passwd = passwd

#        security = Security()

#        if self.encrypt:
#            token = UsernameDigestTokenDtDiff(self.user, self.passwd, dt_diff=self.dt_diff)
#        else:
#            token = UsernameToken(self.user, self.passwd)
#            token.setnonce()
#            token.setcreated()
#
#        security.tokens.append(token)
#        self.ws_client.set_options(wsse=security)

    @classmethod
    @safe_func
    def clone(cls, service, *args, **kwargs):
        clone_service = service.ws_client.clone()
        kwargs['ws_client'] = clone_service
        return ONVIFService(*args, **kwargs)

    @staticmethod
    @safe_func
    def to_dict(zeepobject):
        # Convert a WSDL Type instance into a dictionary
        return {} if zeepobject is None else zeep.helpers.serialize_object(zeepobject)

    def service_wrapper(self, func):
        @safe_func
        def wrapped(params=None, callback=None):
            def call(params=None, callback=None):
                # No params
                # print(params.__class__.__mro__)
                if params is None:
                    params = {}
<<<<<<< HEAD
                else:  # elif sys.version_info.major > 2 or isinstance(params, InstanceType):
=======
                elif isinstance(params, suds.sudsobject.Object):
>>>>>>> b50e7b19
                    params = ONVIFService.to_dict(params)
                try:
                    ret = func(**params)
                except TypeError:
                    #print('### func =', func, '### params =', params, '### type(params) =', type(params))
                    ret = func(params)
                if callable(callback):
                    callback(ret)
                return ret

            if self.daemon:
                th = Thread(target=call, args=(params, callback))
                th.daemon = True
                th.start()
            else:
                return call(params, callback)
        return wrapped


    def __getattr__(self, name):
        '''
        Call the real onvif Service operations,
        See the offical wsdl definition for the
        APIs detail(API name, request parameters,
        response parameters, parameter types, etc...)
        '''
        builtin =  name.startswith('__') and name.endswith('__')
        if builtin:
            return self.__dict__[name]
        else:
            return self.service_wrapper(getattr(self.ws_client, name))

class ONVIFCamera(object):
    '''
    Python Implemention ONVIF compliant device
    This class integrates onvif services

    adjust_time parameter allows authentication on cameras without being time synchronized.
    Please note that using NTP on both end is the recommended solution,
    this should only be used in "safe" environements.
    Also, this cannot be used on AXIS camera, as every request is authenticated, contrary to ONVIF standard

    >>> from onvif import ONVIFCamera
    >>> mycam = ONVIFCamera('192.168.0.112', 80, 'admin', '12345')
    >>> mycam.devicemgmt.GetServices(False)
    >>> media_service = mycam.create_media_service()
    >>> ptz_service = mycam.create_ptz_service()
    # Get PTZ Configuration:
    >>> mycam.ptz.GetConfiguration()
    # Another way:
    >>> ptz_service.GetConfiguration()
    '''

    # Class-level variables
    services_template = {'devicemgmt': None, 'ptz': None, 'media': None,
                         'imaging': None, 'events': None, 'analytics': None }
    use_services_template = {'devicemgmt': True, 'ptz': True, 'media': True,
                         'imaging': True, 'events': True, 'analytics': True }
    def __init__(self, host, port ,user, passwd, wsdl_dir=os.path.join(os.path.dirname(os.path.dirname(__file__)), "wsdl"),
                 encrypt=True, daemon=False, no_cache=False, adjust_time=False):
        #print('ONVIFCamera() ENTER', locals())
        os.environ.pop('http_proxy', None)
        os.environ.pop('https_proxy', None)
        self.host = host
        self.port = int(port)
        self.user = user
        self.passwd = passwd
        self.wsdl_dir = wsdl_dir
        self.encrypt = encrypt
        self.daemon = daemon
        self.no_cache = no_cache
        self.adjust_time = adjust_time

        # Active service client container
        self.services = { }
        self.services_lock = RLock()

        # Set xaddrs
        self.update_xaddrs()

        self.to_dict = ONVIFService.to_dict
        #print('ONVIFCamera() EXIT')

    def update_xaddrs(self):
        # Establish devicemgmt service first
        self.dt_diff = None
        self.devicemgmt  = self.create_devicemgmt_service()
        if self.adjust_time :
            cdate = self.devicemgmt.GetSystemDateAndTime().UTCDateTime
            cam_date = dt.datetime(cdate.Date.Year, cdate.Date.Month, cdate.Date.Day, cdate.Time.Hour, cdate.Time.Minute, cdate.Time.Second)
            self.dt_diff = cam_date - dt.datetime.utcnow()
            self.devicemgmt.dt_diff = self.dt_diff
            #self.devicemgmt.set_wsse()
        # Get XAddr of services on the device
        self.xaddrs = { }
        capabilities = self.devicemgmt.GetCapabilities({'Category': 'All'})
        for name in capabilities:
            capability = capabilities[name]
            try:
                if name.lower() in SERVICES:
                    ns = SERVICES[name.lower()]['ns']
                    self.xaddrs[ns] = capability['XAddr']
            except Exception:
                logger.exception('Unexcept service type')

        with self.services_lock:
            try:
                self.event = self.create_events_service()
                self.xaddrs['http://www.onvif.org/ver10/events/wsdl/PullPointSubscription'] = self.event.CreatePullPointSubscription().SubscriptionReference.Address
            except:
                pass


    def update_url(self, host=None, port=None):
        changed = False
        if host and self.host != host:
            changed = True
            self.host = host
        if port and self.port != port:
            changed = True
            self.port = port

        if not changed:
            return

        self.devicemgmt = self.create_devicemgmt_service()
        self.capabilities = self.devicemgmt.GetCapabilities()

        with self.services_lock:
            for sname in self.services.keys():
                xaddr = getattr(self.capabilities, sname.capitalize).XAddr
                self.services[sname].ws_client.set_options(location=xaddr)

#    def update_auth(self, user=None, passwd=None):
#        changed = False
#        if user and user != self.user:
#            changed = True
#            self.user = user
#        if passwd and passwd != self.passwd:
#            changed = True
#            self.passwd = passwd

#        if not changed:
#            return

#        with self.services_lock:
#            for service in self.services.keys():
#                self.services[service].set_wsse(user, passwd)

    def get_service(self, name, create=True):
        service = None
        service = getattr(self, name.lower(), None)
        if not service and create:
            return getattr(self, 'create_%s_service' % name.lower())()
        return service

    def get_definition(self, name):
        '''Returns xaddr and wsdl of specified service'''
        # Check if the service is supported
        if name not in SERVICES:
            raise ONVIFError('Unknown service %s' % name)
        wsdl_file = SERVICES[name]['wsdl']
        ns = SERVICES[name]['ns']
        binding_name = '{%s}%s' % (ns, SERVICES[name]['binding'])

        wsdlpath = os.path.join(self.wsdl_dir, wsdl_file)
        if not os.path.isfile(wsdlpath):
            raise ONVIFError('No such file: %s' % wsdlpath)

        # XAddr for devicemgmt is fixed:
        if name == 'devicemgmt':
            xaddr = 'http://%s:%s/onvif/device_service' % (self.host, self.port)
            return xaddr, wsdlpath, binding_name

        # Get other XAddr
        xaddr = self.xaddrs.get(ns)
        if not xaddr:
            raise ONVIFError('Device doesn`t support service: %s' % name)

        return xaddr, wsdlpath, binding_name

    def create_onvif_service(self, name, from_template=True, portType=None):
        '''Create ONVIF service client'''

        name = name.lower()
        xaddr, wsdl_file, binding_name = self.get_definition(name)

        with self.services_lock:
#            svt = self.services_template.get(name)
#            # Has a template, clone from it. Faster.
#            if svt and from_template and self.use_services_template.get(name):
#                service = ONVIFService.clone(svt, xaddr, self.user,
#                                             self.passwd, wsdl_file,
#                                             self.encrypt,
#                                             self.daemon,
#                                             no_cache=self.no_cache,
#                                             portType=portType,
#                                             dt_diff=self.dt_diff,
#                                             binding_name=binding_name)
#            # No template, create new service from wsdl document.
#            # A little time-comsuming
#            else:
            service = ONVIFService(xaddr, self.user, self.passwd,
                                   wsdl_file, self.encrypt,
                                   self.daemon, no_cache=self.no_cache,
                                   portType=portType,
                                   dt_diff=self.dt_diff,
                                   binding_name=binding_name)

            self.services[name] = service

            setattr(self, name, service)
            if not self.services_template.get(name):
                self.services_template[name] = service

        return service

    def create_devicemgmt_service(self, from_template=True):
        # The entry point for devicemgmt service is fixed.
        return self.create_onvif_service('devicemgmt', from_template)

    def create_media_service(self, from_template=True):
        return self.create_onvif_service('media', from_template)

    def create_ptz_service(self, from_template=True):
        return self.create_onvif_service('ptz', from_template)

    def create_imaging_service(self, from_template=True):
        return self.create_onvif_service('imaging', from_template)

    def create_deviceio_service(self, from_template=True):
        return self.create_onvif_service('deviceio', from_template)

    def create_events_service(self, from_template=True):
        return self.create_onvif_service('events', from_template)

    def create_analytics_service(self, from_template=True):
        return self.create_onvif_service('analytics', from_template)

    def create_recording_service(self, from_template=True):
        return self.create_onvif_service('recording', from_template)

    def create_search_service(self, from_template=True):
        return self.create_onvif_service('search', from_template)

    def create_replay_service(self, from_template=True):
        return self.create_onvif_service('replay', from_template)

    def create_pullpoint_service(self, from_template=True):
        return self.create_onvif_service('pullpoint', from_template, portType='PullPointSubscription')

    def create_receiver_service(self, from_template=True):
        return self.create_onvif_service('receiver', from_template)<|MERGE_RESOLUTION|>--- conflicted
+++ resolved
@@ -1,15 +1,6 @@
 from __future__ import print_function, division
 __version__ = '0.0.1'
 import os.path
-<<<<<<< HEAD
-#import sys
-#if sys.version_info.major <= 2:  # InstanceType doesn't exist in Python3
-#    from types import InstanceType
-
-=======
-import urlparse
-import urllib
->>>>>>> b50e7b19
 from threading import Thread, RLock
 
 import logging
@@ -17,19 +8,9 @@
 logging.basicConfig(level=logging.INFO)
 logging.getLogger('zeep.client').setLevel(logging.CRITICAL)
 
-<<<<<<< HEAD
 from zeep.client import Client, CachingClient
 from zeep.wsse.username import UsernameToken
 import zeep.helpers
-=======
-import suds.sudsobject
-from suds.client import Client
-from suds.wsse import Security, UsernameToken
-from suds.cache import ObjectCache, NoCache
-from suds_passworddigest.token import UsernameDigestToken
-from suds.bindings import binding
-binding.envns = ('SOAP-ENV', 'http://www.w3.org/2003/05/soap-envelope')
->>>>>>> b50e7b19
 
 from onvif.exceptions import ONVIFError
 from onvif.definition import SERVICES
@@ -180,11 +161,7 @@
                 # print(params.__class__.__mro__)
                 if params is None:
                     params = {}
-<<<<<<< HEAD
-                else:  # elif sys.version_info.major > 2 or isinstance(params, InstanceType):
-=======
-                elif isinstance(params, suds.sudsobject.Object):
->>>>>>> b50e7b19
+                else:
                     params = ONVIFService.to_dict(params)
                 try:
                     ret = func(**params)
