''' Core exceptions raised by the ONVIF Client '''

<<<<<<< HEAD
#from suds import WebFault, MethodNotFound, PortNotFound, \
#        ServiceNotFound, TypeNotFound, BuildError, \
#        SoapHeadersNotPermitted
#TODO: Translate these errors into ONVIFError instances, mimicking the original 'suds' behaviour
#from zeep.exceptions import XMLSyntaxError, XMLParseError, UnexpectedElementError, \
#         WsdlSyntaxError, TransportError, LookupError, NamespaceError, Fault, ValidationError, \
#        SignatureVerificationFailed, IncompleteMessage, IncompleteOperation
=======
from suds import WebFault, MethodNotFound, PortNotFound, \
        ServiceNotFound, TypeNotFound, BuildError

# Some version dont have this
try:
    from suds import SoapHeadersNotPermitted
    with_soap_exc = True
except ImportError:
    with_soap_exc = False

>>>>>>> b50e7b19
# Error codes setting
# Error unknown, e.g, HTTP errors
ERR_ONVIF_UNKNOWN = 1
# Protocol error returned by WebService,
# e.g:DataEncodingUnknown, MissingAttr, InvalidArgs, ...
ERR_ONVIF_PROTOCOL = 2
# Error about WSDL instance
ERR_ONVIF_WSDL     = 3
# Error about Build
ERR_ONVIF_BUILD    = 4


class ONVIFError(Exception):
    def __init__(self, err):
<<<<<<< HEAD
#        if isinstance(err, (WebFault, SoapHeadersNotPermitted)):
#            self.reason = err.fault.Reason.Text
#            self.fault = err.fault
#            self.code = ERR_ONVIF_PROTOCOL
#        elif isinstance(err, (ServiceNotFound, PortNotFound,
#                              MethodNotFound, TypeNotFound)):
#            self.reason = str(err)
#            self.code = ERR_ONVIF_PROTOCOL
#        elif isinstance(err, BuildError):
#            self.reason = str(err)
#            self.code = ERR_ONVIF_BUILD
#        else:
=======
        if isinstance(err, (WebFault, SoapHeadersNotPermitted) if with_soap_exc else WebFault):
            self.reason = err.fault.Reason.Text
            self.fault = err.fault
            self.code = ERR_ONVIF_PROTOCOL
        elif isinstance(err, (ServiceNotFound, PortNotFound,
                              MethodNotFound, TypeNotFound)):
            self.reason = str(err)
            self.code = ERR_ONVIF_PROTOCOL
        elif isinstance(err, BuildError):
            self.reason = str(err)
            self.code = ERR_ONVIF_BUILD
        else:
>>>>>>> b50e7b19
            self.reason = 'Unknown error: ' + str(err)
            self.code = ERR_ONVIF_UNKNOWN

    def __str__(self):
        return self.reason<|MERGE_RESOLUTION|>--- conflicted
+++ resolved
@@ -1,6 +1,5 @@
 ''' Core exceptions raised by the ONVIF Client '''
 
-<<<<<<< HEAD
 #from suds import WebFault, MethodNotFound, PortNotFound, \
 #        ServiceNotFound, TypeNotFound, BuildError, \
 #        SoapHeadersNotPermitted
@@ -8,18 +7,6 @@
 #from zeep.exceptions import XMLSyntaxError, XMLParseError, UnexpectedElementError, \
 #         WsdlSyntaxError, TransportError, LookupError, NamespaceError, Fault, ValidationError, \
 #        SignatureVerificationFailed, IncompleteMessage, IncompleteOperation
-=======
-from suds import WebFault, MethodNotFound, PortNotFound, \
-        ServiceNotFound, TypeNotFound, BuildError
-
-# Some version dont have this
-try:
-    from suds import SoapHeadersNotPermitted
-    with_soap_exc = True
-except ImportError:
-    with_soap_exc = False
-
->>>>>>> b50e7b19
 # Error codes setting
 # Error unknown, e.g, HTTP errors
 ERR_ONVIF_UNKNOWN = 1
@@ -34,8 +21,7 @@
 
 class ONVIFError(Exception):
     def __init__(self, err):
-<<<<<<< HEAD
-#        if isinstance(err, (WebFault, SoapHeadersNotPermitted)):
+#        if isinstance(err, (WebFault, SoapHeadersNotPermitted) if with_soap_exc else WebFault):
 #            self.reason = err.fault.Reason.Text
 #            self.fault = err.fault
 #            self.code = ERR_ONVIF_PROTOCOL
@@ -47,20 +33,6 @@
 #            self.reason = str(err)
 #            self.code = ERR_ONVIF_BUILD
 #        else:
-=======
-        if isinstance(err, (WebFault, SoapHeadersNotPermitted) if with_soap_exc else WebFault):
-            self.reason = err.fault.Reason.Text
-            self.fault = err.fault
-            self.code = ERR_ONVIF_PROTOCOL
-        elif isinstance(err, (ServiceNotFound, PortNotFound,
-                              MethodNotFound, TypeNotFound)):
-            self.reason = str(err)
-            self.code = ERR_ONVIF_PROTOCOL
-        elif isinstance(err, BuildError):
-            self.reason = str(err)
-            self.code = ERR_ONVIF_BUILD
-        else:
->>>>>>> b50e7b19
             self.reason = 'Unknown error: ' + str(err)
             self.code = ERR_ONVIF_UNKNOWN
 
